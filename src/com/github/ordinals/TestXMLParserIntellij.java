package com.github.ordinals;

import java.io.File;
import java.io.FileInputStream;
import java.io.IOException;
import java.io.InputStream;
import java.util.List;
import java.util.Locale;

/**
 * For Intellij
 * Simple class to test how xml parser is working
 */
public final class TestXMLParserIntellij {
<<<<<<< HEAD
    private static final Locale LOCALE = Locale.FRENCH;

    public static void main(final String[] args) {
        final String resourceFile = ResourceReader.getResourcePath(LOCALE);
        try (final InputStream source = new FileInputStream(new File(resourceFile))) {
            XMLParser.parse(source).forEach(System.out::println);
        } catch (final IOException e) {
            throw new OrdinalsException("Could not access resource " + resourceFile, e);
=======
    public static void main(String[] args) {
        Locale locale = Locale.US;
        final File f = new File(Utils.getResourcePath(locale));
        try {
            final InputStream source = new FileInputStream(f);
            final List<Rule> rules = XMLParser.parse(source);
            rules.forEach(System.out::println);
        } catch (IOException e) {
            throw new OrdinalsException("Could not access resource " + Utils.getResourceName(locale));
>>>>>>> 5a0c1fd5
        }
    }
}<|MERGE_RESOLUTION|>--- conflicted
+++ resolved
@@ -12,8 +12,7 @@
  * Simple class to test how xml parser is working
  */
 public final class TestXMLParserIntellij {
-<<<<<<< HEAD
-    private static final Locale LOCALE = Locale.FRENCH;
+    private static final Locale LOCALE = Locale.US;
 
     public static void main(final String[] args) {
         final String resourceFile = ResourceReader.getResourcePath(LOCALE);
@@ -21,17 +20,6 @@
             XMLParser.parse(source).forEach(System.out::println);
         } catch (final IOException e) {
             throw new OrdinalsException("Could not access resource " + resourceFile, e);
-=======
-    public static void main(String[] args) {
-        Locale locale = Locale.US;
-        final File f = new File(Utils.getResourcePath(locale));
-        try {
-            final InputStream source = new FileInputStream(f);
-            final List<Rule> rules = XMLParser.parse(source);
-            rules.forEach(System.out::println);
-        } catch (IOException e) {
-            throw new OrdinalsException("Could not access resource " + Utils.getResourceName(locale));
->>>>>>> 5a0c1fd5
         }
     }
 }